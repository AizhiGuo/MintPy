--- conflicted
+++ resolved
@@ -1167,14 +1167,9 @@
                 fig_size4plot = inps.fig_size
             else:
                 fig_size4plot = [inps.fig_size[0]*0.95, inps.fig_size[1]]
-<<<<<<< HEAD
+
             inps.fig_row_num, inps.fig_col_num = pp.auto_row_col_num(epochNum, data_shape, fig_size4plot, inps.fig_num)
-=======
-            inps.fig_row_num, inps.fig_col_num = auto_row_col_num(epochNum, data_shape, fig_size4plot, inps.fig_num)
-
-        print(inps.fig_row_num)
-        print(inps.fig_col_num)
->>>>>>> 27ce14cf
+
         inps.fig_num = np.ceil(float(epochNum) / float(inps.fig_row_num*inps.fig_col_num)).astype(int)
         print('dataset number: '+str(epochNum))
         print('row     number: '+str(inps.fig_row_num))
