--- conflicted
+++ resolved
@@ -12,12 +12,11 @@
 import h5py
 import numpy as np
 import matplotlib
-
-<<<<<<< HEAD
-import _readfile as readfile
-=======
+import matplotlib.pyplot as plt
+from matplotlib.ticker import FuncFormatter
+from scipy.linalg import pinv as pinv
+
 import pysar.utils.readfile as readfile
->>>>>>> c5ded81c
 
 
 ############################################################
@@ -83,15 +82,9 @@
         else: print('No mask found!'); sys.exit(1)
     try:
         Mask,Matr = readfile.read(maskFile, epoch='mask')
-<<<<<<< HEAD
-        print(('mask: '+maskFile))
-    except:
-        print(('Can not open mask file: '+maskFile))
-=======
         print('mask: '+maskFile)
     except:
         print('Can not open mask file: '+maskFile)
->>>>>>> c5ded81c
         sys.exit(1)
 
 
@@ -150,16 +143,6 @@
             Bvrate.append(Berror[3])
             Be[i,:]=Berror
         else:
-<<<<<<< HEAD
-            print((str(dateList[i]) + ' is not considered for Baseline Error estimation'))
-  
-    print('%%%%%%%%%%%%%%%%%%%%%%%%%%%%%%%%%%%%%%%%%%%%%%%%%%%%%%%%%%%%%%%%%%%%%%%%%%%') 
-    print('baseline error           mean                          std')   
-    print(('       bh     :  ' +str(np.mean(Bh)) + '     ,  '+str(np.std(Bh))))
-    print(('     bh rate  :  ' +str(np.mean(Bhrate)) + '     ,  '+str(np.std(Bhrate))))
-    print(('       bv     :  ' +str(np.mean(Bv)) + '     ,  '+str(np.std(Bv))))
-    print(('     bv rate  :  ' +str(np.mean(Bvrate)) + '     ,  '+str(np.std(Bvrate))))
-=======
             print(str(dateList[i]) + ' is not considered for Baseline Error estimation')
   
     print('%%%%%%%%%%%%%%%%%%%%%%%%%%%%%%%%%%%%%%%%%%%%%%%%%%%%%%%%%%%%%%%%%%%%%%%%%%%') 
@@ -168,7 +151,6 @@
     print('     bh rate  :  ' +str(np.mean(Bhrate)) + '     ,  '+str(np.std(Bhrate)))
     print('       bv     :  ' +str(np.mean(Bv)) + '     ,  '+str(np.std(Bv)))
     print('     bv rate  :  ' +str(np.mean(Bvrate)) + '     ,  '+str(np.std(Bvrate)))
->>>>>>> c5ded81c
     print('%%%%%%%%%%%%%%%%%%%%%%%%%%%%%%%%%%%%%%%%%%%%%%%%%%%%%%%%%%%%%%%%%%%%%%%%%%%')       
     print('bh error of each epoch:')
     print(Bh)
@@ -218,11 +200,7 @@
         data = dset1[0:dset1.shape[0],0:dset1.shape[1]] - orbEffect[i,:,:]
         dset = group.create_dataset(dateList[i], data=data, compression='gzip')      
   
-<<<<<<< HEAD
-    for key,value in list(h5file['timeseries'].attrs.items()):
-=======
     for key,value in h5file['timeseries'].attrs.items():
->>>>>>> c5ded81c
         group.attrs[key] = value
   
     try:
