--- conflicted
+++ resolved
@@ -42,28 +42,17 @@
     if inps_dict['subset_x']:
         mask[:,0:inps_dict['subset_x'][0]] = 0
         mask[:,inps_dict['subset_x'][1]:] = 0
-<<<<<<< HEAD
         if print_msg:
-            print 'mask out area not in x: '+str(inps_dict['subset_x'])
+            print('mask out area not in x: '+str(inps_dict['subset_x']))
     if inps_dict['subset_y']:
         mask[0:inps_dict['subset_y'][0],:] = 0
         mask[inps_dict['subset_y'][1]:,:] = 0
         if print_msg:
-            print 'mask out area not in y: '+str(inps_dict['subset_y'])
+            print('mask out area not in y: '+str(inps_dict['subset_y']))
     if inps_dict['thr']:
         mask[mask<inps_dict['thr']] = 0
         if print_msg:
-            print 'mask out pixels < '+str(inps_dict['thr'])+' in mask file'
-=======
-        print('mask out area not in x: '+str(inps_dict['subset_x']))
-    if inps_dict['subset_y']:
-        mask[0:inps_dict['subset_y'][0],:] = 0
-        mask[inps_dict['subset_y'][1]:,:] = 0
-        print('mask out area not in y: '+str(inps_dict['subset_y']))
-    if inps_dict['thr']:
-        mask[mask<inps_dict['thr']] = 0
-        print('mask out pixels < '+str(inps_dict['thr'])+' in mask file')
->>>>>>> 0735328f
+            print('mask out pixels < '+str(inps_dict['thr'])+' in mask file')
     return mask
 
 
@@ -87,13 +76,8 @@
     atrm = readfile.read_attribute(maskFile)
     km = atrm['FILE_TYPE']
     if km not in multi_group_hdf5_file+multi_dataset_hdf5_file:
-<<<<<<< HEAD
-        print 'reading mask file: '+maskFile
+        print('reading mask file: '+maskFile)
         mask = readfile.read(maskFile, epoch='mask')[0]
-=======
-        print('reading mask file: '+maskFile)
-        mask = readfile.read(maskFile)[0]
->>>>>>> 0735328f
         if inps_dict:
             mask = update_mask(mask, inps_dict)
     
@@ -134,7 +118,6 @@
 
         for i in range(len(epochList)):
             igram = epochList[i]
-<<<<<<< HEAD
             if km == 'coherence':
                 coh = cohList[i]
                 sys.stdout.write('\r%s %s %s/%s ...' % (igram, coh, i+1, len(epochList)))
@@ -146,14 +129,6 @@
             unw = h5file[k][igram].get(igram)[:]
 
             if km == 'coherence':
-=======
-            print(igram)
-            unw = h5file[k][igram].get(igram)[:]
-            
-            if km == 'coherence':
-                coh = cohList[i]
-                print(coh)
->>>>>>> 0735328f
                 mask = h5mask[km][coh].get(coh)[:]
                 if inps_dict:
                     mask = update_mask(mask, inps_dict, print_msg=False)
@@ -175,13 +150,9 @@
 
     else:
         unw,atr = readfile.read(File)
-<<<<<<< HEAD
         unw     = mask_matrix(unw, mask, inps_dict['fill_value'])
-        print 'writing >>> '+outFile
-=======
-        unw     = mask_matrix(unw,mask)
         print('writing >>> '+outFile)
->>>>>>> 0735328f
+        
         writefile.write(unw,atr,outFile)
 
     try: h5file.close()
